from collections import OrderedDict

from sqlalchemy.exc import DataError, InternalError, ProgrammingError

from qwc_services_core.database import DatabaseEngine
from qwc_services_core.permissions_reader import PermissionsReader
from qwc_services_core.runtime_config import RuntimeConfig
from dataset_features_provider import DatasetFeaturesProvider


class DataService():
    """DataService class

    Manage reading and writing of dataset features.
    """

    def __init__(self, tenant, logger):
        """Constructor

        :param str tenant: Tenant ID
        :param Logger logger: Application logger
        """
        self.tenant = tenant
        self.logger = logger
        self.resources = self.load_resources()
        self.permissions_handler = PermissionsReader(tenant, logger)
        self.db_engine = DatabaseEngine()

    def index(self, identity, dataset, bbox, crs, filterexpr):
        """Find dataset features inside bounding box.

        :param str identity: User identity
        :param str dataset: Dataset ID
        :param str bbox: Bounding box as '<minx>,<miny>,<maxx>,<maxy>' or None
        :param str crs: Client CRS as 'EPSG:<srid>' or None
        :param str filterexpr: JSON serialized array of filter expressions:
        [["<attr>", "<op>", "<value>"], "and|or", ["<attr>", "<op>", "<value>"]]
        """
        dataset_features_provider = self.dataset_features_provider(
            identity, dataset
        )
        if dataset_features_provider is not None:
            # check read permission
            if not dataset_features_provider.readable():
                return {
                    'error': "Dataset not readable",
                    'error_code': 405
                }

            if bbox is not None:
                # parse and validate input bbox
                bbox = dataset_features_provider.parse_bbox(bbox)
                if bbox is None:
                    return {
                        'error': "Invalid bounding box",
                        'error_code': 400
                    }
            srid = None
            if crs is not None:
                # parse and validate unput CRS
                srid = dataset_features_provider.parse_crs(crs)
                if srid is None:
                    return {
                        'error': "Invalid CRS",
                        'error_code': 400
                    }
            if filterexpr is not None:
                # parse and validate input filter
                filterexpr = dataset_features_provider.parse_filter(filterexpr)
                if filterexpr[0] is None:
                    return {
                        'error': (
                            "Invalid filter expression: %s" % filterexpr[1]
                        ),
                        'error_code': 400
                    }

            try:
                feature_collection = dataset_features_provider.index(
                    bbox, srid, filterexpr
                )
            except (DataError, ProgrammingError) as e:
                self.logger.error(e)
                return {
                    'error': (
                        "Feature query failed. Please check filter expression "
                        "values and operators."
                    ),
                    'error_code': 400
                }
            return {'feature_collection': feature_collection}
        else:
            return {'error': "Dataset not found or permission error"}

    def show(self, identity, dataset, id, crs):
        """Get a dataset feature.

        :param str identity: User identity
        :param str dataset: Dataset ID
        :param int id: Dataset feature ID
        :param str crs: Client CRS as 'EPSG:<srid>' or None
        """
        dataset_features_provider = self.dataset_features_provider(
            identity, dataset
        )
        srid = None
        if crs is not None:
            # parse and validate unput CRS
            srid = dataset_features_provider.parse_crs(crs)
            if srid is None:
                return {
                    'error': "Invalid CRS",
                    'error_code': 400
                }
        if dataset_features_provider is not None:
            # check read permission
            if not dataset_features_provider.readable():
                return {
                    'error': "Dataset not readable",
                    'error_code': 405
                }

            feature = dataset_features_provider.show(id, srid)
            if feature is not None:
                return {'feature': feature}
            else:
                return {'error': "Feature not found"}
        else:
            return {'error': "Dataset not found or permission error"}

    def create(self, identity, dataset, feature):
        """Create a new dataset feature.

        :param str identity: User identity
        :param str dataset: Dataset ID
        :param object feature: GeoJSON Feature
        """
        dataset_features_provider = self.dataset_features_provider(
            identity, dataset
        )
        if dataset_features_provider is not None:
            # check create permission
            if not dataset_features_provider.creatable():
                return {
                    'error': "Dataset not creatable",
                    'error_code': 405
                }

            # validate input feature
            validation_errors = dataset_features_provider.validate(
                feature, new_feature=True
            )
            if not validation_errors:
                # create new feature
                try:
                    feature = dataset_features_provider.create(feature)
                except (DataError, InternalError, ProgrammingError) as e:
                    self.logger.error(e)
                    return {
                        'error': "Feature commit failed",
                        'error_details': {
                            'data_errors': ["Feature could not be created"],
                        },
                        'error_code': 422
                    }
                return {'feature': feature}
            else:
                return {
                    'error': "Feature validation failed",
                    'error_details': validation_errors,
                    'error_code': 422
                }
        else:
            return {'error': "Dataset not found or permission error"}

    def update(self, identity, dataset, id, feature):
        """Update a dataset feature.

        :param str identity: User identity
        :param str dataset: Dataset ID
        :param int id: Dataset feature ID
        :param object feature: GeoJSON Feature
        """
        dataset_features_provider = self.dataset_features_provider(
            identity, dataset
        )
        if dataset_features_provider is not None:
            # check update permission
            if not dataset_features_provider.updatable():
                return {
                    'error': "Dataset not updatable",
                    'error_code': 405
                }

            # validate input feature
            validation_errors = dataset_features_provider.validate(feature)
            if not validation_errors:
                # update feature
                try:
                    feature = dataset_features_provider.update(id, feature)
                except (DataError, InternalError, ProgrammingError) as e:
                    self.logger.error(e)
                    return {
                        'error': "Feature commit failed",
                        'error_details': {
                            'data_errors': ["Feature could not be updated"],
                        },
                        'error_code': 422
                    }
                if feature is not None:
                    return {'feature': feature}
                else:
                    return {'error': "Feature not found"}
            else:
                return {
                    'error': "Feature validation failed",
                    'error_details': validation_errors,
                    'error_code': 422
                }
        else:
            return {'error': "Dataset not found or permission error"}

    def destroy(self, identity, dataset, id):
        """Delete a dataset feature.

        :param str identity: User identity
        :param str dataset: Dataset ID
        :param int id: Dataset feature ID
        """
        dataset_features_provider = self.dataset_features_provider(
            identity, dataset
        )
        if dataset_features_provider is not None:
            # check delete permission
            if not dataset_features_provider.deletable():
                return {
                    'error': "Dataset not deletable",
                    'error_code': 405
                }

            if dataset_features_provider.destroy(id):
                return {}
            else:
                return {'error': "Feature not found"}
        else:
            return {'error': "Dataset not found or permission error"}

    def is_editable(self, identity, dataset, id):
        """Returns whether a dataset is editable.
<<<<<<< HEAD

=======
>>>>>>> 695c7e16
        :param str identity: User identity
        :param str dataset: Dataset ID
        :param int id: Dataset feature ID
        """
        dataset_features_provider = self.dataset_features_provider(
            identity, dataset
        )
        if dataset_features_provider is not None:
            # check update permission
            if not dataset_features_provider.updatable():
                return False

        return dataset_features_provider.exists(id)

    def dataset_features_provider(self, identity, dataset):
        """Return DatasetFeaturesProvider if available and permitted.

        :param str identity: User identity
        :param str dataset: Dataset ID
        """
        dataset_features_provider = None

        # check permissions
        permissions = self.dataset_edit_permissions(
            dataset, identity
        )
        if permissions:
            # create DatasetFeaturesProvider
            dataset_features_provider = DatasetFeaturesProvider(
                permissions, self.db_engine
            )

        return dataset_features_provider

    def load_resources(self):
        """Load service resources from config."""
        # read config
        config_handler = RuntimeConfig("data", self.logger)
        config = config_handler.tenant_config(self.tenant)

        # get service resources
        datasets = {}
        for resource in config.resources().get('datasets', []):
            datasets[resource['name']] = resource

        return {
            'datasets': datasets
        }

    def dataset_edit_permissions(self, dataset, identity):
        """Return dataset edit permissions if available and permitted.

        :param str dataset: Dataset ID
        :param obj identity: User identity
        """
        # find resource for requested dataset
        resource = self.resources['datasets'].get(dataset)
        if resource is None:
            # dataset not found
            return {}

        # get permissions for dataset
        resource_permissions = self.permissions_handler.resource_permissions(
            'data_datasets', identity, dataset
        )
        if not resource_permissions:
            # dataset not permitted
            return {}

        # combine permissions
        permitted_attributes = set()
        writable = False
        creatable = False
        readable = False
        updatable = False
        deletable = False

        for permission in resource_permissions:
            # collect permitted attributes
            permitted_attributes.update(permission.get('attributes', []))

            # allow writable and CRUD actions if any role permits them
            writable |= permission.get('writable', False)
            creatable |= permission.get('creatable', False)
            readable |= permission.get('readable', False)
            updatable |= permission.get('updatable', False)
            deletable |= permission.get('deletable', False)

        # make writable consistent with CRUD actions
        writable |= creatable and readable and updatable and deletable

        # make CRUD actions consistent with writable
        creatable |= writable
        readable |= writable
        updatable |= writable
        deletable |= writable

        permitted = creatable or readable or updatable or deletable
        if not permitted:
            # no CRUD action permitted
            return {}

        # filter by permissions
        attributes = [
            field['name'] for field in resource['fields']
            if field['name'] in permitted_attributes
        ]

        fields = {}
        for field in resource['fields']:
            if field['name'] in permitted_attributes:
                fields[field['name']] = field

        # NOTE: 'geometry' is None for datasets without geometry
        geometry = resource.get('geometry', {})

        return {
            "dataset": resource['name'],
            "database": resource['db_url'],
            "schema": resource['schema'],
            "table_name": resource['table_name'],
            "primary_key": resource['primary_key'],
            "attributes": attributes,
            "fields": fields,
            "geometry_column": geometry.get('geometry_column'),
            "geometry_type": geometry.get('geometry_type'),
            "srid": geometry.get('srid'),
            "allow_null_geometry": geometry.get('allow_null', False),
            "writable": writable,
            "creatable": creatable,
            "readable": readable,
            "updatable": updatable,
            "deletable": deletable
        }<|MERGE_RESOLUTION|>--- conflicted
+++ resolved
@@ -247,10 +247,6 @@
 
     def is_editable(self, identity, dataset, id):
         """Returns whether a dataset is editable.
-<<<<<<< HEAD
-
-=======
->>>>>>> 695c7e16
         :param str identity: User identity
         :param str dataset: Dataset ID
         :param int id: Dataset feature ID
